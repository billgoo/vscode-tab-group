import * as vscode from 'vscode';
import { sep } from 'node:path';
import { Disposable } from './lifecycle';
import { getHandler, getNormalizedTabId } from './TabTypeHandler';
import { TreeData } from './TreeData';
import { Group, TreeItemType, Tab, isTab, Slot, isGroup, isSlot, FilePathNode } from './types';
<<<<<<< HEAD
import path = require('node:path');
=======
>>>>>>> 58ebaecd

export function getNativeTabs(tab: Tab): vscode.Tab[] {
	const currentNativeTabs = vscode.window.tabGroups.all.flatMap(tabGroup => tabGroup.tabs);
	return currentNativeTabs.filter(nativeTab => {
		const handler = getHandler(nativeTab);
		return tab.id === handler?.getNormalizedId(nativeTab);
	});
}

export class TreeDataProvider extends Disposable implements vscode.TreeDataProvider<Tab | Group | Slot>, vscode.TreeDragAndDropController<Tab | Group | Slot> {
	private static TabDropMimeType = 'application/vnd.code.tree.tabstreeview';
	private _onDidChangeTreeData = this._register(new vscode.EventEmitter<void>());
	onDidChangeTreeData = this._onDidChangeTreeData.event;

	private treeData: TreeData = new TreeData();

	/**
	 * To reuse tree item object
	 */
	private treeItemMap: Record<string, vscode.TreeItem> = {};

	/**
	 * Store file path of open tab with resourceUri as tree map to use for label if duplicated file name showing
	 */
	private filePathTree: Record<string, Record<string, FilePathNode>> = {};

	private sortMode = false;

	dropMimeTypes = [TreeDataProvider.TabDropMimeType];
	dragMimeTypes = ['text/uri-list'];

	getChildren(element?: Tab | Group): Array<Tab | Group | Slot> | null {
		const children = this.treeData.getChildren(element);

		if (this.sortMode && Array.isArray(children) && children.length > 0) {
			let groupId = isGroup(children[0]) ? null : children[0].groupId;
			const slottedChildren: Array<Tab | Group | Slot> = children.slice(0);
			slottedChildren.push({ type: TreeItemType.Slot, index: children.length, groupId });
			return slottedChildren;
		}

		return children;
	}

	getTreeItem(element: Tab | Group | Slot): vscode.TreeItem {
		if (element.type === TreeItemType.Tab) {
			var newTreeItem = this.createTabTreeItem(element);
			const tabId = element.id;
			if (!this.treeItemMap[tabId]) {
				this.treeItemMap[tabId] = newTreeItem;
			}

			if (newTreeItem.resourceUri) {
				// use to update tab label if duplicated file name showing
				var filePathArray = tabId.split(sep);
				if (filePathArray.length > 1) {
					if (!this.filePathTree[filePathArray[-1]]) {
						this.filePathTree[filePathArray[-1]] = {};
					}
					if (!this.filePathTree[filePathArray[-1]][tabId]) {
						this.filePathTree[filePathArray[-1]][tabId] = { pathList: filePathArray, id: tabId };
					}
				}
			}
			this.treeItemMap[tabId].contextValue = element.groupId === null ? 'tab' : 'grouped-tab';
			return this.treeItemMap[tabId];
		}

		if (element.type === TreeItemType.Slot) {
			const treeItem = new vscode.TreeItem('');
			treeItem.iconPath = new vscode.ThemeIcon('indent');
			return treeItem;
		}

		if (!this.treeItemMap[element.id]) {
			const treeItem = new vscode.TreeItem(element.label, element.collapsed ? vscode.TreeItemCollapsibleState.Collapsed : vscode.TreeItemCollapsibleState.Expanded);
			treeItem.contextValue = 'group';
			treeItem.iconPath = new vscode.ThemeIcon('layout-sidebar-left', new vscode.ThemeColor(element.colorId));
			this.treeItemMap[element.id] = treeItem;
		} else {
			const treeItem = this.treeItemMap[element.id];
			treeItem.label = element.label;
			treeItem.iconPath = new vscode.ThemeIcon('layout-sidebar-left', new vscode.ThemeColor(element.colorId));
		}
		return this.treeItemMap[element.id]
	}

	getParent(element: Tab | Group) {
		return this.treeData.getParent(element);
	}

	private createTabTreeItem(tab: Tab): vscode.TreeItem {
		const nativeTabs = getNativeTabs(tab);
		if (nativeTabs.length === 0) {
			// todo: remove tab without any native Tab
			return {};
		}
		const handler = getHandler(nativeTabs[0])!;
		const treeItem = handler.createTreeItem(nativeTabs[0]);
		return treeItem;
	}

	async handleDrag(source: Array<Tab | Group | Slot>, treeDataTransfer: vscode.DataTransfer, token: vscode.CancellationToken): Promise<void> {
		treeDataTransfer.set(TreeDataProvider.TabDropMimeType, new vscode.DataTransferItem(source.filter(item => !isSlot(item))));
	}

	async handleDrop(target: Tab | Group | Slot | undefined, treeDataTransfer: vscode.DataTransfer, token: vscode.CancellationToken) {
		const draggeds: Array<Group | Tab> = (treeDataTransfer.get(TreeDataProvider.TabDropMimeType)?.value ?? []).filter((tab: any) => tab !== target);

		if (this.sortMode) {
			this.doHandleSorting(target, draggeds);
		} else {
			if (target && isSlot(target)) {
				return; // should not have slot in group mode
			}

			this.doHandleGrouping(target, draggeds.filter<Tab>(isTab));
		}

		this._onDidChangeTreeData.fire();
	}

	private doHandleSorting(target: Tab | Group | Slot | undefined, draggeds: Array<Tab | Group>) {
		if (target === undefined) {
			this.treeData.pushBack(null, draggeds);
		} else if (isSlot(target)) {
			this.treeData.pushBack(target.groupId, draggeds);
		} else {
			this.treeData.moveTo(target, draggeds);
		}
	}

	private doHandleGrouping(target: Tab | Group | undefined, tabs: Tab[]) {
		if (target === undefined) {
			this.treeData.ungroup(tabs, true);
		} else {
			const isCreatingNewGroup = isTab(target) && target.groupId === null && tabs.length > 0;
			this.treeData.group(target, tabs);

			if (isCreatingNewGroup && tabs[0].groupId !== null) {
				const group = this.treeData.getGroup(tabs[0].groupId);
				if (group) {
					vscode.window.showInputBox({ placeHolder: 'Name this Group' }).then(input => {
						if (input) {
							this.treeData.renameGroup(group, input);
							this.triggerRerender();
						}
					});
				}
			}
		}
	}

	public triggerRerender() {
		this._onDidChangeTreeData.fire();
		this.refreshFilePathTree();
	}

	public setState(state: Array<Tab | Group>) {
		this.treeData.setState(state);
		this.triggerRerender();
	}

	public async activate(tab: Tab): Promise<any> {
		const nativeTabs = getNativeTabs(tab);
		const handler = getHandler(nativeTabs[0])!;
		return handler.openEditor(nativeTabs[0]);
	}

	public appendTabs(nativeTabs: readonly vscode.Tab[]) {
		nativeTabs.forEach((nativeTab) => {
			try {
				const tabId = getNormalizedTabId(nativeTab);
				this.treeData.appendTab(tabId);
			} catch {
				// skip
			}
		});
	}

	public closeTabs(nativeTabs: readonly vscode.Tab[]) {
		nativeTabs.forEach((nativeTab) => {
			try {
				const tabId = getNormalizedTabId(nativeTab);
				const tab = this.treeData.getTab(tabId);
				if (tab && getNativeTabs(tab).length === 0) {
					this.treeData.deleteTab(tabId);
				}
			} catch {
				// skip
			}
		});
	}

	public getTab(nativeTab: vscode.Tab): Tab | undefined {
		try {
			const tabId = getNormalizedTabId(nativeTab);
			return this.treeData.getTab(tabId);
		} catch {
			return undefined;
		}
	}

	public getState(): Array<Tab | Group> {
		return this.treeData.getState();
	}

	public ungroup(tab: Tab) {
		this.treeData.ungroup([tab]);
		this.triggerRerender();
	}

	public renameGroup(group: Group, input: string): void {
		this.treeData.renameGroup(group, input);
		this.triggerRerender();
	}

	public cancelGroup(group: Group): void {
		this.treeData.cancelGroup(group);
		this.triggerRerender();
	}

	public toggleSortMode(sortMode: boolean) {
		this.sortMode = sortMode;
		this.triggerRerender();
	}

	public isAllCollapsed(): boolean {
		return this.treeData.isAllCollapsed();
	}

	public setCollapsedState(group: Group, collapsed: boolean) {
		this.treeData.setCollapsedState(group, collapsed);
		// sync data from tree view, so rerendering is not needed
	}

<<<<<<< HEAD
	private refreshFilePathTree() {
		this.filePathTree = {};
		this.getLeafNodes(this.treeData.getState()).forEach((leafNode: Tab) => {
			const tabId = leafNode.id;
			const leafItem = this.getTreeItem(leafNode);
			if (leafItem.resourceUri) {
				// use to update tab label if duplicated file name showing
				var filePathArray = leafItem.resourceUri.fsPath.split(path.sep);
				if (filePathArray.length > 1) {
					var fileName = filePathArray[filePathArray.length - 1];
					if (!this.filePathTree[fileName]) {
						this.filePathTree[fileName] = {};
					}
					if (!this.filePathTree[fileName][tabId]) {
						this.filePathTree[fileName][tabId] = { pathList: filePathArray, id: tabId } as FilePathNode;
						this.onChangeFilePathTree(fileName);
					}
				}
			}
			// TODO: billgoo: Add support for other tab types
		});
	}

	private getLeafNodes(root: Array<Tab | Group>): Array<Tab> {
		const leafNodes: Array<Tab> = [];
		root.forEach((item: Tab | Group) => {
			if (isTab(item)) {
				leafNodes.push(item);
			} else {
				leafNodes.push(...this.getLeafNodes(item.children));
			}
		});
		return leafNodes;
	}

	private onChangeFilePathTree(fileName: string) {
		let distinceNodeCount = Object.keys(this.filePathTree[fileName]).length;
		if (distinceNodeCount > 1) {
			var commonAncestorDirIndex = findLongestCommonFilePathPrefixIndex(Object.values(this.filePathTree[fileName]).map(node => node.pathList) as Array<Array<string>>);
			// map back to treeItemMap to change the description
			Object.values(this.filePathTree[fileName]).forEach((node: FilePathNode) => {
				this.updateTreeItemDescription(node.id, node.pathList.slice(commonAncestorDirIndex + 1, -1));
			});
		} else if (distinceNodeCount === 1) {
			var node = Object.values(this.filePathTree[fileName])[0];
			this.updateTreeItemDescription(node.id);
		}
	}

	private updateTreeItemDescription(tabId: string, pathSequence?: Array<string>) {
		if (this.treeItemMap[tabId]) {
			this.treeItemMap[tabId].description = pathSequence?.length ? path.join(...pathSequence) : undefined;
		}
	}
}

export function findLongestCommonFilePathPrefixIndex(filePathArrays: Array<Array<string>>): number {
	const size = filePathArrays.length;

	if (size === 0) {
		return -1;
	} else if (size === 1) {
		return 0;
	}

	filePathArrays.sort((a, b) => a.length - b.length);

	// find the minimum length from first and last array
	const minLength = Math.min(filePathArrays[0].length, filePathArrays[size - 1].length);

	// find the common prefix between the first and last array
	let i = 0;
	while (i < minLength && filePathArrays[0][i] === filePathArrays[size - 1][i]) {
		i++;
	}

	return i - 1;
=======
	private onChangeFilePathTree(fileName: string) {
		if (this.filePathTree[fileName].length > 1) {
			return;
		}

		// const tabId = treeItem.label;
		// const tab = this.treeData.getTab(tabId);
		// if (tab) {
		// 	treeItem.label = tab.label;
		// }
	}
>>>>>>> 58ebaecd
}<|MERGE_RESOLUTION|>--- conflicted
+++ resolved
@@ -4,10 +4,7 @@
 import { getHandler, getNormalizedTabId } from './TabTypeHandler';
 import { TreeData } from './TreeData';
 import { Group, TreeItemType, Tab, isTab, Slot, isGroup, isSlot, FilePathNode } from './types';
-<<<<<<< HEAD
 import path = require('node:path');
-=======
->>>>>>> 58ebaecd
 
 export function getNativeTabs(tab: Tab): vscode.Tab[] {
 	const currentNativeTabs = vscode.window.tabGroups.all.flatMap(tabGroup => tabGroup.tabs);
@@ -28,6 +25,11 @@
 	 * To reuse tree item object
 	 */
 	private treeItemMap: Record<string, vscode.TreeItem> = {};
+
+	/**
+	 * Store file path of open tab with resourceUri as tree map to use for label if duplicated file name showing
+	 */
+	private filePathTree: Record<string, Record<string, FilePathNode>> = {};
 
 	/**
 	 * Store file path of open tab with resourceUri as tree map to use for label if duplicated file name showing
@@ -125,6 +127,8 @@
 			}
 
 			this.doHandleGrouping(target, draggeds.filter<Tab>(isTab));
+
+			this.doHandleGrouping(target, draggeds.filter<Tab>(isTab));
 		}
 
 		this._onDidChangeTreeData.fire();
@@ -146,6 +150,7 @@
 		} else {
 			const isCreatingNewGroup = isTab(target) && target.groupId === null && tabs.length > 0;
 			this.treeData.group(target, tabs);
+
 
 			if (isCreatingNewGroup && tabs[0].groupId !== null) {
 				const group = this.treeData.getGroup(tabs[0].groupId);
@@ -244,7 +249,6 @@
 		// sync data from tree view, so rerendering is not needed
 	}
 
-<<<<<<< HEAD
 	private refreshFilePathTree() {
 		this.filePathTree = {};
 		this.getLeafNodes(this.treeData.getState()).forEach((leafNode: Tab) => {
@@ -322,17 +326,4 @@
 	}
 
 	return i - 1;
-=======
-	private onChangeFilePathTree(fileName: string) {
-		if (this.filePathTree[fileName].length > 1) {
-			return;
-		}
-
-		// const tabId = treeItem.label;
-		// const tab = this.treeData.getTab(tabId);
-		// if (tab) {
-		// 	treeItem.label = tab.label;
-		// }
-	}
->>>>>>> 58ebaecd
 }